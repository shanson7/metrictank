--- conflicted
+++ resolved
@@ -31,25 +31,15 @@
 	Interval   uint32
 }
 
-<<<<<<< HEAD
-func get(defCache *DefCache, aggSettings []aggSetting) http.HandlerFunc {
+func get(store Store, defCache *DefCache, aggSettings []aggSetting) http.HandlerFunc {
 	return func(w http.ResponseWriter, req *http.Request) {
-		Get(w, req, defCache, aggSettings)
-=======
-func get(store Store, metaCache *MetaCache, aggSettings []aggSetting) http.HandlerFunc {
-	return func(w http.ResponseWriter, req *http.Request) {
-		Get(w, req, store, metaCache, aggSettings)
->>>>>>> 7c665590
+		Get(w, req, store, defCache, aggSettings)
 	}
 }
 
 // note: we don't normalize/quantize/fill-unknowns
 // we just serve what we know
-<<<<<<< HEAD
-func Get(w http.ResponseWriter, req *http.Request, defCache *DefCache, aggSettings []aggSetting) {
-=======
-func Get(w http.ResponseWriter, req *http.Request, store Store, metaCache *MetaCache, aggSettings []aggSetting) {
->>>>>>> 7c665590
+func Get(w http.ResponseWriter, req *http.Request, store Store, defCache *DefCache, aggSettings []aggSetting) {
 	pre := time.Now()
 	values := req.URL.Query()
 	log.Debug(fmt.Sprintf("http.Get(): INCOMING REQ. targets: %q, maxDataPoints: %q", values.Get("target"), values.Get("maxDataPoints")))
