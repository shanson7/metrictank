package main

import (
	"sync"
	"time"

	"github.com/grafana/grafana/pkg/log"
)

type AggMetrics struct {
	sync.RWMutex
	Metrics        map[string]*AggMetric
	chunkSpan      uint32
	numChunks      uint32
	aggSettings    []aggSetting // for now we apply the same settings to all AggMetrics. later we may want to have different settings.
	chunkMaxStale  uint32
	metricMaxStale uint32
	maxDirtyChunks uint32
}

<<<<<<< HEAD
var totalPoints chan int

func init() {
	// measurements can lag a bit, that's ok
	totalPoints = make(chan int, 10)
}

func NewAggMetrics(chunkSpan, numChunks, chunkMaxStale, metricMaxStale uint32, aggSettings []aggSetting) *AggMetrics {
=======
func NewAggMetrics(chunkSpan, numChunks, chunkMaxStale, metricMaxStale uint32, maxDirtyChunks uint32, aggSettings []aggSetting) *AggMetrics {
>>>>>>> df459748
	ms := AggMetrics{
		Metrics:        make(map[string]*AggMetric),
		chunkSpan:      chunkSpan,
		numChunks:      numChunks,
		aggSettings:    aggSettings,
		chunkMaxStale:  chunkMaxStale,
		metricMaxStale: metricMaxStale,
		maxDirtyChunks: maxDirtyChunks,
	}

	go ms.GC()
	return &ms
}

// periodically scan chunks and close any that have not received data in a while
// TODO instrument occurences and duration of GC
func (ms *AggMetrics) GC() {
	ticker := time.Tick(time.Duration(*gcInterval) * time.Second)
	for now := range ticker {
		log.Info("checking for stale chunks that need persisting.")
		now := uint32(now.Unix())
		chunkMinTs := now - (now % ms.chunkSpan) - uint32(ms.chunkMaxStale)
		metricMinTs := now - (now % ms.chunkSpan) - uint32(ms.metricMaxStale)

		// as this is the only goroutine that can delete from ms.Metrics
		// we only need to lock long enough to get the list of actives metrics.
		// it doesnt matter if new metrics are added while we iterate this list.
		ms.RLock()
		keys := make([]string, 0, len(ms.Metrics))
		for k := range ms.Metrics {
			keys = append(keys, k)
		}
		ms.RUnlock()
		for _, key := range keys {
			ms.RLock()
			a := ms.Metrics[key]
			ms.RUnlock()
			if stale := a.GC(chunkMinTs, metricMinTs); stale {
				log.Info("metric %s is stale. Purging data from memory.", key)
				delete(ms.Metrics, key)
			}
		}

	}
}

func (ms *AggMetrics) Get(key string) (Metric, bool) {
	ms.RLock()
	m, ok := ms.Metrics[key]
	ms.RUnlock()
	return m, ok
}

func (ms *AggMetrics) GetOrCreate(key string) Metric {
	ms.Lock()
	m, ok := ms.Metrics[key]
	if !ok {
		m = NewAggMetric(key, ms.chunkSpan, ms.numChunks, ms.maxDirtyChunks, ms.aggSettings...)
		ms.Metrics[key] = m
	}
	ms.Unlock()
	return m
}<|MERGE_RESOLUTION|>--- conflicted
+++ resolved
@@ -18,7 +18,6 @@
 	maxDirtyChunks uint32
 }
 
-<<<<<<< HEAD
 var totalPoints chan int
 
 func init() {
@@ -26,10 +25,7 @@
 	totalPoints = make(chan int, 10)
 }
 
-func NewAggMetrics(chunkSpan, numChunks, chunkMaxStale, metricMaxStale uint32, aggSettings []aggSetting) *AggMetrics {
-=======
 func NewAggMetrics(chunkSpan, numChunks, chunkMaxStale, metricMaxStale uint32, maxDirtyChunks uint32, aggSettings []aggSetting) *AggMetrics {
->>>>>>> df459748
 	ms := AggMetrics{
 		Metrics:        make(map[string]*AggMetric),
 		chunkSpan:      chunkSpan,
